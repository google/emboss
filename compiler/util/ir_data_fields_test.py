--- conflicted
+++ resolved
@@ -86,11 +86,7 @@
 
 
 class OneOfTest(unittest.TestCase):
-<<<<<<< HEAD
-    """Tests for the various oneof field helpers"""
-=======
-    """Tests for the the various oneof field helpers."""
->>>>>>> e9cc3ad7
+    """Tests for the various oneof field helpers."""
 
     def test_field_attribute(self):
         """Test the `oneof_field` helper."""
