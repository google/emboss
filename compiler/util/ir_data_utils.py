--- conflicted
+++ resolved
@@ -330,12 +330,8 @@
     return ir_data_fields.build_default(spec)
 
 
-<<<<<<< HEAD
-def _field_type(ir_or_spec: Union[MessageT, ir_data_fields.FieldSpec]) -> type:
+def _field_type(ir_or_spec: Union[MessageT, ir_data_fields.FieldSpec]) -> type[Any]:
     """Returns the Python type of the given field."""
-=======
-def _field_type(ir_or_spec: Union[MessageT, ir_data_fields.FieldSpec]) -> type[Any]:
->>>>>>> b545db04
     if isinstance(ir_or_spec, ir_data_fields.FieldSpec):
         return ir_or_spec.data_type
     return type(ir_or_spec)
