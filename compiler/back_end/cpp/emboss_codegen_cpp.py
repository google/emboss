--- conflicted
+++ resolved
@@ -21,14 +21,7 @@
 from __future__ import print_function
 
 import argparse
-<<<<<<< HEAD
-<<<<<<< HEAD
-=======
 import os
->>>>>>> b313075 (Factor back-end attribute checking into the back end.)
-=======
-import os
->>>>>>> 693a2fe1
 import sys
 
 from compiler.back_end.cpp import header_generator
